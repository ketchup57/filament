# Filament

[![Android Build Status](https://github.com/google/filament/workflows/Android/badge.svg)](https://github.com/google/filament/actions?query=workflow%3AAndroid)
[![iOS Build Status](https://github.com/google/filament/workflows/iOS/badge.svg)](https://github.com/google/filament/actions?query=workflow%3AiOS)
[![Linux Build Status](https://github.com/google/filament/workflows/Linux/badge.svg)](https://github.com/google/filament/actions?query=workflow%3ALinux)
[![macOS Build Status](https://github.com/google/filament/workflows/macOS/badge.svg)](https://github.com/google/filament/actions?query=workflow%3AmacOS)
[![Windows Build Status](https://github.com/google/filament/workflows/Windows/badge.svg)](https://github.com/google/filament/actions?query=workflow%3AWindows)
[![Web Build Status](https://github.com/google/filament/workflows/Web/badge.svg)](https://github.com/google/filament/actions?query=workflow%3AWeb)

Filament is a real-time physically based rendering engine for Android, iOS, Linux, macOS, Windows,
and WebGL. It is designed to be as small as possible and as efficient as possible on Android.

## Download

[Download Filament releases](https://github.com/google/filament/releases) to access stable builds.
Filament release archives contains host-side tools that are required to generate assets.

Make sure you always use tools from the same release as the runtime library. This is particularly
important for `matc` (material compiler).

If you'd rather build Filament yourself, please refer to our [build manual](BUILDING.md).

### Android

Android projects can simply declare Filament libraries as Maven dependencies:

```gradle
repositories {
    // ...
    mavenCentral()
}

dependencies {
<<<<<<< HEAD
    implementation 'com.google.android.filament:filament-android:1.56.8'
=======
    implementation 'com.google.android.filament:filament-android:1.57.0'
>>>>>>> d8b994be
}
```

Here are all the libraries available in the group `com.google.android.filament`:

| Artifact      | Description   |
| ------------- | ------------- |
| [![filament-android](https://maven-badges.herokuapp.com/maven-central/com.google.android.filament/filament-android/badge.svg?subject=filament-android)](https://maven-badges.herokuapp.com/maven-central/com.google.android.filament/filament-android)  | The Filament rendering engine itself. |
| [![filament-android-debug](https://maven-badges.herokuapp.com/maven-central/com.google.android.filament/filament-android-debug/badge.svg?subject=filament-android-debug)](https://maven-badges.herokuapp.com/maven-central/com.google.android.filament/filament-android-debug)  | Debug version of `filament-android`. |
| [![gltfio-android](https://maven-badges.herokuapp.com/maven-central/com.google.android.filament/gltfio-android/badge.svg?subject=gltfio-android)](https://maven-badges.herokuapp.com/maven-central/com.google.android.filament/gltfio-android) | A glTF 2.0 loader for Filament, depends on `filament-android`. |
| [![filament-utils-android](https://maven-badges.herokuapp.com/maven-central/com.google.android.filament/filament-utils-android/badge.svg?subject=filament-utils-android)](https://maven-badges.herokuapp.com/maven-central/com.google.android.filament/filament-utils-android) | KTX loading, Kotlin math, and camera utilities, depends on `gltfio-android`. |
| [![filamat-android](https://maven-badges.herokuapp.com/maven-central/com.google.android.filament/filamat-android/badge.svg?subject=filamat-android)](https://maven-badges.herokuapp.com/maven-central/com.google.android.filament/filamat-android) | A runtime material builder/compiler. This library is large but contains a full shader compiler/validator/optimizer and supports both OpenGL and Vulkan. |
| [![filamat-android-lite](https://maven-badges.herokuapp.com/maven-central/com.google.android.filament/filamat-android-lite/badge.svg?subject=filamat-android-lite)](https://maven-badges.herokuapp.com/maven-central/com.google.android.filament/filamat-android-lite) | A much smaller alternative to `filamat-android` that can only generate OpenGL shaders. It does not provide validation or optimizations. |

### iOS

iOS projects can use CocoaPods to install the latest release:

```shell
<<<<<<< HEAD
pod 'Filament', '~> 1.56.8'
=======
pod 'Filament', '~> 1.57.0'
>>>>>>> d8b994be
```

## Documentation

- [Filament](https://google.github.io/filament/Filament.html), an in-depth explanation of
  real-time physically based rendering, the graphics capabilities and implementation of Filament.
  This document explains the math and reasoning behind most of our decisions. This document is a
  good introduction to PBR for graphics programmers.
- [Materials](https://google.github.io/filament/Materials.html), the full reference
  documentation for our material system. This document explains our different material models, how
  to use the material compiler `matc` and how to write custom materials.
- [Material Properties](https://google.github.io/filament/Material%20Properties.pdf), a reference
  sheet for the standard material model.

## Examples

![Night scene](docs/images/samples/example_bistro1.jpg)
![Night scene](docs/images/samples/example_bistro2.jpg)
![Materials](docs/images/samples/example_materials1.jpg)
![Materials](docs/images/samples/example_materials2.jpg)
![Helmet](docs/images/samples/example_helmet.jpg)
![Screen-space refraction](docs/images/samples/example_ssr.jpg)

## Features

### APIs

- Native C++ API for Android, iOS, Linux, macOS and Windows
- Java/JNI API for Android
- JavaScript API

### Backends

- OpenGL 4.1+ for Linux, macOS and Windows
- OpenGL ES 3.0+ for Android and iOS
- Metal for macOS and iOS
- Vulkan 1.0 for Android, Linux, macOS, and Windows
- WebGL 2.0 for all platforms

### Rendering

- Clustered forward renderer
- Cook-Torrance microfacet specular BRDF
- Lambertian diffuse BRDF
- Custom lighting/surface shading
- HDR/linear lighting
- Metallic workflow
- Clear coat
- Anisotropic lighting
- Approximated translucent (subsurface) materials
- Cloth/fabric/sheen shading
- Normal mapping & ambient occlusion mapping
- Image-based lighting
- Physically-based camera (shutter speed, sensitivity and aperture)
- Physical light units
- Point lights, spot lights, and directional light
- Specular anti-aliasing
- Point, spot, and directional light shadows
- Cascaded shadows
- EVSM, PCSS, DPCF, or PCF shadows
- Transparent shadows
- Contact shadows
- Screen-space ambient occlusion
- Screen-space reflections
- Screen-space refraction
- Global fog
- Dynamic resolution (with support for AMD FidelityFX FSR)

### Post processing

- HDR bloom
- Depth of field bokeh
- Multiple tone mappers: generic (customizable), ACES, filmic, etc.
- Color and tone management: luminance scaling, gamut mapping
- Color grading: exposure, night adaptation, white balance, channel mixer,
  shadows/mid-tones/highlights, ASC CDL, contrast, saturation, etc.
- TAA, FXAA, MSAA
- Screen-space lens flares

### glTF 2.0

- Encodings
  - [x] Embeded
  - [x] Binary

- Primitive Types
  - [x] Points
  - [x] Lines
  - [ ] Line Loop
  - [x] Line Strip
  - [x] Triangles
  - [x] Triangle Strip
  - [ ] Triangle Fan

- Animation
  - [x] Transform animation
  - [x] Linear interpolation
  - [x] Morph animation
    - [x] Sparse accessor
  - [x] Skin animation
  - [x] Joint animation

- Extensions
  - [x] KHR_draco_mesh_compression
  - [x] KHR_lights_punctual
  - [x] KHR_materials_clearcoat
  - [x] KHR_materials_emissive_strength
  - [x] KHR_materials_ior
  - [x] KHR_materials_pbrSpecularGlossiness
  - [x] KHR_materials_sheen
  - [x] KHR_materials_transmission
  - [x] KHR_materials_unlit
  - [x] KHR_materials_variants
  - [x] KHR_materials_volume
  - [x] KHR_materials_specular
  - [x] KHR_mesh_quantization
  - [x] KHR_texture_basisu
  - [x] KHR_texture_transform
  - [x] EXT_meshopt_compression


## Rendering with Filament

### Native Linux, macOS and Windows

You must create an `Engine`, a `Renderer` and a `SwapChain`. The `SwapChain` is created from a
native window pointer (an `NSView` on macOS or a `HWND` on Windows for instance):

```c++
Engine* engine = Engine::create();
SwapChain* swapChain = engine->createSwapChain(nativeWindow);
Renderer* renderer = engine->createRenderer();
```

To render a frame you must then create a `View`, a `Scene` and a `Camera`:

```c++
Camera* camera = engine->createCamera(EntityManager::get().create());
View* view = engine->createView();
Scene* scene = engine->createScene();

view->setCamera(camera);
view->setScene(scene);
```

Renderables are added to the scene:

```c++
Entity renderable = EntityManager::get().create();
// build a quad
RenderableManager::Builder(1)
        .boundingBox({{ -1, -1, -1 }, { 1, 1, 1 }})
        .material(0, materialInstance)
        .geometry(0, RenderableManager::PrimitiveType::TRIANGLES, vertexBuffer, indexBuffer, 0, 6)
        .culling(false)
        .build(*engine, renderable);
scene->addEntity(renderable);
```

The material instance is obtained from a material, itself loaded from a binary blob generated
by `matc`:

```c++
Material* material = Material::Builder()
        .package((void*) BAKED_MATERIAL_PACKAGE, sizeof(BAKED_MATERIAL_PACKAGE))
        .build(*engine);
MaterialInstance* materialInstance = material->createInstance();
```

To learn more about materials and `matc`, please refer to the
[materials documentation](./docs/Materials.md.html).

To render, simply pass the `View` to the `Renderer`:

```c++
// beginFrame() returns false if we need to skip a frame
if (renderer->beginFrame(swapChain)) {
    // for each View
    renderer->render(view);
    renderer->endFrame();
}
```

For complete examples of Linux, macOS and Windows Filament applications, look at the source files
in the `samples/` directory. These samples are all based on `libs/filamentapp/` which contains the
code that creates a native window with SDL2 and initializes the Filament engine, renderer and views.

For more information on how to prepare environment maps for image-based lighting please refer to
[BUILDING.md](https://github.com/google/filament/blob/main/BUILDING.md#running-the-native-samples).

### Android

See `android/samples` for examples of how to use Filament on Android.

You must always first initialize Filament by calling `Filament.init()`.

Rendering with Filament on Android is similar to rendering from native code (the APIs are largely
the same across languages). You can render into a `Surface` by passing a `Surface` to the
`createSwapChain` method. This allows you to render to a `SurfaceTexture`, a `TextureView` or
a `SurfaceView`. To make things easier we provide an Android specific API called `UiHelper` in the
package `com.google.android.filament.android`. All you need to do is set a render callback on the
helper and attach your `SurfaceView` or `TextureView` to it. You are still responsible for
creating the swap chain in the `onNativeWindowChanged()` callback.

### iOS

Filament is supported on iOS 11.0 and above. See `ios/samples` for examples of using Filament on
iOS.

Filament on iOS is largely the same as native rendering with C++. A `CAEAGLLayer` or `CAMetalLayer`
is passed to the `createSwapChain` method. Filament for iOS supports both Metal (preferred) and
OpenGL ES.

## Assets

To get started you can use the textures and environment maps found respectively in
`third_party/textures` and `third_party/environments`. These assets are under CC0 license. Please
refer to their respective `URL.txt` files to know more about the original authors.

Environments must be pre-processed using
[`cmgen`](https://github.com/google/filament/blob/main/BUILDING.md#running-the-native-samples) or
using the `libiblprefilter` library.

## How to make contributions

Please read and follow the steps in [CONTRIBUTING.md](/CONTRIBUTING.md). Make sure you are
familiar with the [code style](/CODE_STYLE.md).

## Directory structure

This repository not only contains the core Filament engine, but also its supporting libraries
and tools.

- `android`:                  Android libraries and projects
  - `filamat-android`:        Filament material generation library (AAR) for Android
  - `filament-android`:       Filament library (AAR) for Android
  - `filament-utils-android`: Extra utilities (KTX loader, math types, etc.)
  - `gltfio-android`:         Filament glTF loading library (AAR) for Android
  - `samples`:                Android-specific Filament samples
- `art`:                      Source for various artworks (logos, PDF manuals, etc.)
- `assets`:                   3D assets to use with sample applications
- `build`:                    CMake build scripts
- `docs`:                     Documentation
  - `math`:                   Mathematica notebooks used to explore BRDFs, equations, etc.
- `filament`:                 Filament rendering engine (minimal dependencies)
  - `backend`:                Rendering backends/drivers (Vulkan, Metal, OpenGL/ES)
- `ide`:                      Configuration files for IDEs (CLion, etc.)
- `ios`:                      Sample projects for iOS
- `libs`:                     Libraries
  - `bluegl`:                 OpenGL bindings for macOS, Linux and Windows
  - `bluevk`:                 Vulkan bindings for macOS, Linux, Windows and Android
  - `camutils`:               Camera manipulation utilities
  - `filabridge`:             Library shared by the Filament engine and host tools
  - `filaflat`:               Serialization/deserialization library used for materials
  - `filagui`:                Helper library for [Dear ImGui](https://github.com/ocornut/imgui)
  - `filamat`:                Material generation library
  - `filamentapp`:            SDL2 skeleton to build sample apps
  - `filameshio`:             Tiny filamesh parsing library (see also `tools/filamesh`)
  - `geometry`:               Mesh-related utilities
  - `gltfio`:                 Loader for glTF 2.0
  - `ibl`:                    IBL generation tools
  - `image`:                  Image filtering and simple transforms
  - `imageio`:                Image file reading / writing, only intended for internal use
  - `matdbg`:                 DebugServer for inspecting shaders at run-time (debug builds only)
  - `math`:                   Math library
  - `mathio`:                 Math types support for output streams
  - `utils`:                  Utility library (threads, memory, data structures, etc.)
  - `viewer`:                 glTF viewer library (requires gltfio)
- `samples`:                  Sample desktop applications
- `shaders`:                  Shaders used by `filamat` and `matc`
- `third_party`:              External libraries and assets
  - `environments`:           Environment maps under CC0 license that can be used with `cmgen`
  - `models`:                 Models under permissive licenses
  - `textures`:               Textures under CC0 license
- `tools`:                    Host tools
  - `cmgen`:                  Image-based lighting asset generator
  - `filamesh`:               Mesh converter
  - `glslminifier`:           Minifies GLSL source code
  - `matc`:                   Material compiler
  - `matinfo`                 Displays information about materials compiled with `matc`
  - `mipgen`                  Generates a series of miplevels from a source image
  - `normal-blending`:        Tool to blend normal maps
  - `resgen`                  Aggregates binary blobs into embeddable resources
  - `roughness-prefilter`:    Pre-filters a roughness map from a normal map to reduce aliasing
  - `specular-color`:         Computes the specular color of conductors based on spectral data
- `web`:                      JavaScript bindings, documentation, and samples

## License

Please see [LICENSE](/LICENSE).

## Disclaimer

This is not an officially supported Google product.<|MERGE_RESOLUTION|>--- conflicted
+++ resolved
@@ -31,11 +31,7 @@
 }
 
 dependencies {
-<<<<<<< HEAD
-    implementation 'com.google.android.filament:filament-android:1.56.8'
-=======
     implementation 'com.google.android.filament:filament-android:1.57.0'
->>>>>>> d8b994be
 }
 ```
 
@@ -55,11 +51,7 @@
 iOS projects can use CocoaPods to install the latest release:
 
 ```shell
-<<<<<<< HEAD
-pod 'Filament', '~> 1.56.8'
-=======
 pod 'Filament', '~> 1.57.0'
->>>>>>> d8b994be
 ```
 
 ## Documentation
