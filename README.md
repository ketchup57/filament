# Filament

[![Android Build Status](https://github.com/google/filament/workflows/Android/badge.svg)](https://github.com/google/filament/actions?query=workflow%3AAndroid)
[![iOS Build Status](https://github.com/google/filament/workflows/iOS/badge.svg)](https://github.com/google/filament/actions?query=workflow%3AiOS)
[![Linux Build Status](https://github.com/google/filament/workflows/Linux/badge.svg)](https://github.com/google/filament/actions?query=workflow%3ALinux)
[![macOS Build Status](https://github.com/google/filament/workflows/macOS/badge.svg)](https://github.com/google/filament/actions?query=workflow%3AmacOS)
[![Windows Build Status](https://github.com/google/filament/workflows/Windows/badge.svg)](https://github.com/google/filament/actions?query=workflow%3AWindows)
[![Web Build Status](https://github.com/google/filament/workflows/Web/badge.svg)](https://github.com/google/filament/actions?query=workflow%3AWeb)

Filament is a real-time physically based rendering engine for Android, iOS, Linux, macOS, Windows,
and WebGL. It is designed to be as small as possible and as efficient as possible on Android.

## Download

[Download Filament releases](https://github.com/google/filament/releases) to access stable builds.
Filament release archives contains host-side tools that are required to generate assets.

Make sure you always use tools from the same release as the runtime library. This is particularly
important for `matc` (material compiler).

If you'd rather build Filament yourself, please refer to our [build manual](BUILDING.md).

### Android

Android projects can simply declare Filament libraries as Maven dependencies:

```gradle
repositories {
    // ...
    mavenCentral()
}

dependencies {
<<<<<<< HEAD
    implementation 'com.google.android.filament:filament-android:1.51.5'
=======
    implementation 'com.google.android.filament:filament-android:1.51.6'
>>>>>>> b57fbfb1
}
```

Here are all the libraries available in the group `com.google.android.filament`:

| Artifact      | Description   |
| ------------- | ------------- |
| [![filament-android](https://maven-badges.herokuapp.com/maven-central/com.google.android.filament/filament-android/badge.svg?subject=filament-android)](https://maven-badges.herokuapp.com/maven-central/com.google.android.filament/filament-android)  | The Filament rendering engine itself. |
| [![filament-android-debug](https://maven-badges.herokuapp.com/maven-central/com.google.android.filament/filament-android-debug/badge.svg?subject=filament-android-debug)](https://maven-badges.herokuapp.com/maven-central/com.google.android.filament/filament-android-debug)  | Debug version of `filament-android`. |
| [![gltfio-android](https://maven-badges.herokuapp.com/maven-central/com.google.android.filament/gltfio-android/badge.svg?subject=gltfio-android)](https://maven-badges.herokuapp.com/maven-central/com.google.android.filament/gltfio-android) | A glTF 2.0 loader for Filament, depends on `filament-android`. |
| [![filament-utils-android](https://maven-badges.herokuapp.com/maven-central/com.google.android.filament/filament-utils-android/badge.svg?subject=filament-utils-android)](https://maven-badges.herokuapp.com/maven-central/com.google.android.filament/filament-utils-android) | KTX loading, Kotlin math, and camera utilities, depends on `gltfio-android`. |
| [![filamat-android](https://maven-badges.herokuapp.com/maven-central/com.google.android.filament/filamat-android/badge.svg?subject=filamat-android)](https://maven-badges.herokuapp.com/maven-central/com.google.android.filament/filamat-android) | A runtime material builder/compiler. This library is large but contains a full shader compiler/validator/optimizer and supports both OpenGL and Vulkan. |
| [![filamat-android-lite](https://maven-badges.herokuapp.com/maven-central/com.google.android.filament/filamat-android-lite/badge.svg?subject=filamat-android-lite)](https://maven-badges.herokuapp.com/maven-central/com.google.android.filament/filamat-android-lite) | A much smaller alternative to `filamat-android` that can only generate OpenGL shaders. It does not provide validation or optimizations. |

### iOS

iOS projects can use CocoaPods to install the latest release:

```shell
<<<<<<< HEAD
pod 'Filament', '~> 1.51.5'
=======
pod 'Filament', '~> 1.51.6'
>>>>>>> b57fbfb1
```

### Snapshots

If you prefer to live on the edge, you can download a continuous build by following the following
steps:

1. Find the [commit](https://github.com/google/filament/commits/main) you're interested in.
2. Click the green check mark under the commit message.
3. Click on the _Details_ link for the platform you're interested in.
4. On the top left click _Summary_, then in the _Artifacts_ section choose the desired artifact.

## Documentation

- [Filament](https://google.github.io/filament/Filament.html), an in-depth explanation of
  real-time physically based rendering, the graphics capabilities and implementation of Filament.
  This document explains the math and reasoning behind most of our decisions. This document is a
  good introduction to PBR for graphics programmers.
- [Materials](https://google.github.io/filament/Materials.html), the full reference
  documentation for our material system. This document explains our different material models, how
  to use the material compiler `matc` and how to write custom materials.
- [Material Properties](https://google.github.io/filament/Material%20Properties.pdf), a reference
  sheet for the standard material model.

## Examples

![Night scene](docs/images/samples/example_bistro1.jpg)
![Night scene](docs/images/samples/example_bistro2.jpg)
![Materials](docs/images/samples/example_materials1.jpg)
![Materials](docs/images/samples/example_materials2.jpg)
![Helmet](docs/images/samples/example_helmet.jpg)
![Screen-space refraction](docs/images/samples/example_ssr.jpg)

## Features

### APIs

- Native C++ API for Android, iOS, Linux, macOS and Windows
- Java/JNI API for Android
- JavaScript API

### Backends

- OpenGL 4.1+ for Linux, macOS and Windows
- OpenGL ES 3.0+ for Android and iOS
- Metal for macOS and iOS
- Vulkan 1.0 for Android, Linux, macOS, and Windows
- WebGL 2.0 for all platforms

### Rendering

- Clustered forward renderer
- Cook-Torrance microfacet specular BRDF
- Lambertian diffuse BRDF
- Custom lighting/surface shading
- HDR/linear lighting
- Metallic workflow
- Clear coat
- Anisotropic lighting
- Approximated translucent (subsurface) materials
- Cloth/fabric/sheen shading
- Normal mapping & ambient occlusion mapping
- Image-based lighting
- Physically-based camera (shutter speed, sensitivity and aperture)
- Physical light units
- Point lights, spot lights, and directional light
- Specular anti-aliasing
- Point, spot, and directional light shadows
- Cascaded shadows
- EVSM, PCSS, DPCF, or PCF shadows
- Transparent shadows
- Contact shadows
- Screen-space ambient occlusion
- Screen-space reflections
- Screen-space refraction
- Global fog
- Dynamic resolution (with support for AMD FidelityFX FSR)

### Post processing

- HDR bloom
- Depth of field bokeh
- Multiple tone mappers: generic (customizable), ACES, filmic, etc.
- Color and tone management: luminance scaling, gamut mapping
- Color grading: exposure, night adaptation, white balance, channel mixer,
  shadows/mid-tones/highlights, ASC CDL, contrast, saturation, etc.
- TAA, FXAA, MSAA
- Screen-space lens flares

### glTF 2.0

- Encodings
  - [x] Embeded
  - [x] Binary

- Primitive Types
  - [x] Points
  - [x] Lines
  - [ ] Line Loop
  - [x] Line Strip
  - [x] Triangles
  - [x] Triangle Strip
  - [ ] Triangle Fan

- Animation
  - [x] Transform animation
  - [x] Linear interpolation
  - [x] Morph animation
    - [x] Sparse accessor
  - [x] Skin animation
  - [x] Joint animation

- Extensions
  - [x] KHR_draco_mesh_compression
  - [x] KHR_lights_punctual
  - [x] KHR_materials_clearcoat
  - [x] KHR_materials_emissive_strength
  - [x] KHR_materials_ior
  - [x] KHR_materials_pbrSpecularGlossiness
  - [x] KHR_materials_sheen
  - [x] KHR_materials_transmission
  - [x] KHR_materials_unlit
  - [x] KHR_materials_variants
  - [x] KHR_materials_volume
  - [x] KHR_mesh_quantization
  - [x] KHR_texture_basisu
  - [x] KHR_texture_transform
  - [x] EXT_meshopt_compression


## Rendering with Filament

### Native Linux, macOS and Windows

You must create an `Engine`, a `Renderer` and a `SwapChain`. The `SwapChain` is created from a
native window pointer (an `NSView` on macOS or a `HWND` on Windows for instance):

```c++
Engine* engine = Engine::create();
SwapChain* swapChain = engine->createSwapChain(nativeWindow);
Renderer* renderer = engine->createRenderer();
```

To render a frame you must then create a `View`, a `Scene` and a `Camera`:

```c++
Camera* camera = engine->createCamera(EntityManager::get().create());
View* view = engine->createView();
Scene* scene = engine->createScene();

view->setCamera(camera);
view->setScene(scene);
```

Renderables are added to the scene:

```c++
Entity renderable = EntityManager::get().create();
// build a quad
RenderableManager::Builder(1)
        .boundingBox({{ -1, -1, -1 }, { 1, 1, 1 }})
        .material(0, materialInstance)
        .geometry(0, RenderableManager::PrimitiveType::TRIANGLES, vertexBuffer, indexBuffer, 0, 6)
        .culling(false)
        .build(*engine, renderable);
scene->addEntity(renderable);
```

The material instance is obtained from a material, itself loaded from a binary blob generated
by `matc`:

```c++
Material* material = Material::Builder()
        .package((void*) BAKED_MATERIAL_PACKAGE, sizeof(BAKED_MATERIAL_PACKAGE))
        .build(*engine);
MaterialInstance* materialInstance = material->createInstance();
```

To learn more about materials and `matc`, please refer to the
[materials documentation](./docs/Materials.md.html).

To render, simply pass the `View` to the `Renderer`:

```c++
// beginFrame() returns false if we need to skip a frame
if (renderer->beginFrame(swapChain)) {
    // for each View
    renderer->render(view);
    renderer->endFrame();
}
```

For complete examples of Linux, macOS and Windows Filament applications, look at the source files
in the `samples/` directory. These samples are all based on `libs/filamentapp/` which contains the
code that creates a native window with SDL2 and initializes the Filament engine, renderer and views.

For more information on how to prepare environment maps for image-based lighting please refer to
[BUILDING.md](https://github.com/google/filament/blob/main/BUILDING.md#running-the-native-samples).

### Android

See `android/samples` for examples of how to use Filament on Android.

You must always first initialize Filament by calling `Filament.init()`.

Rendering with Filament on Android is similar to rendering from native code (the APIs are largely
the same across languages). You can render into a `Surface` by passing a `Surface` to the
`createSwapChain` method. This allows you to render to a `SurfaceTexture`, a `TextureView` or
a `SurfaceView`. To make things easier we provide an Android specific API called `UiHelper` in the
package `com.google.android.filament.android`. All you need to do is set a render callback on the
helper and attach your `SurfaceView` or `TextureView` to it. You are still responsible for
creating the swap chain in the `onNativeWindowChanged()` callback.

### iOS

Filament is supported on iOS 11.0 and above. See `ios/samples` for examples of using Filament on
iOS.

Filament on iOS is largely the same as native rendering with C++. A `CAEAGLLayer` or `CAMetalLayer`
is passed to the `createSwapChain` method. Filament for iOS supports both Metal (preferred) and
OpenGL ES.

## Assets

To get started you can use the textures and environment maps found respectively in
`third_party/textures` and `third_party/environments`. These assets are under CC0 license. Please
refer to their respective `URL.txt` files to know more about the original authors.

Environments must be pre-processed using
[`cmgen`](https://github.com/google/filament/blob/main/BUILDING.md#running-the-native-samples) or
using the `libiblprefilter` library.

## How to make contributions

Please read and follow the steps in [CONTRIBUTING.md](/CONTRIBUTING.md). Make sure you are
familiar with the [code style](/CODE_STYLE.md).

## Directory structure

This repository not only contains the core Filament engine, but also its supporting libraries
and tools.

- `android`:                  Android libraries and projects
  - `filamat-android`:        Filament material generation library (AAR) for Android
  - `filament-android`:       Filament library (AAR) for Android
  - `filament-utils-android`: Extra utilities (KTX loader, math types, etc.)
  - `gltfio-android`:         Filament glTF loading library (AAR) for Android
  - `samples`:                Android-specific Filament samples
- `art`:                      Source for various artworks (logos, PDF manuals, etc.)
- `assets`:                   3D assets to use with sample applications
- `build`:                    CMake build scripts
- `docs`:                     Documentation
  - `math`:                   Mathematica notebooks used to explore BRDFs, equations, etc.
- `filament`:                 Filament rendering engine (minimal dependencies)
  - `backend`:                Rendering backends/drivers (Vulkan, Metal, OpenGL/ES)
- `ide`:                      Configuration files for IDEs (CLion, etc.)
- `ios`:                      Sample projects for iOS
- `libs`:                     Libraries
  - `bluegl`:                 OpenGL bindings for macOS, Linux and Windows
  - `bluevk`:                 Vulkan bindings for macOS, Linux, Windows and Android
  - `camutils`:               Camera manipulation utilities
  - `filabridge`:             Library shared by the Filament engine and host tools
  - `filaflat`:               Serialization/deserialization library used for materials
  - `filagui`:                Helper library for [Dear ImGui](https://github.com/ocornut/imgui)
  - `filamat`:                Material generation library
  - `filamentapp`:            SDL2 skeleton to build sample apps
  - `filameshio`:             Tiny filamesh parsing library (see also `tools/filamesh`)
  - `geometry`:               Mesh-related utilities
  - `gltfio`:                 Loader for glTF 2.0
  - `ibl`:                    IBL generation tools
  - `image`:                  Image filtering and simple transforms
  - `imageio`:                Image file reading / writing, only intended for internal use
  - `matdbg`:                 DebugServer for inspecting shaders at run-time (debug builds only)
  - `math`:                   Math library
  - `mathio`:                 Math types support for output streams
  - `utils`:                  Utility library (threads, memory, data structures, etc.)
  - `viewer`:                 glTF viewer library (requires gltfio)
- `samples`:                  Sample desktop applications
- `shaders`:                  Shaders used by `filamat` and `matc`
- `third_party`:              External libraries and assets
  - `environments`:           Environment maps under CC0 license that can be used with `cmgen`
  - `models`:                 Models under permissive licenses
  - `textures`:               Textures under CC0 license
- `tools`:                    Host tools
  - `cmgen`:                  Image-based lighting asset generator
  - `filamesh`:               Mesh converter
  - `glslminifier`:           Minifies GLSL source code
  - `matc`:                   Material compiler
  - `matinfo`                 Displays information about materials compiled with `matc`
  - `mipgen`                  Generates a series of miplevels from a source image
  - `normal-blending`:        Tool to blend normal maps
  - `resgen`                  Aggregates binary blobs into embeddable resources
  - `roughness-prefilter`:    Pre-filters a roughness map from a normal map to reduce aliasing
  - `specular-color`:         Computes the specular color of conductors based on spectral data
- `web`:                      JavaScript bindings, documentation, and samples

## License

Please see [LICENSE](/LICENSE).

## Disclaimer

This is not an officially supported Google product.<|MERGE_RESOLUTION|>--- conflicted
+++ resolved
@@ -31,11 +31,7 @@
 }
 
 dependencies {
-<<<<<<< HEAD
-    implementation 'com.google.android.filament:filament-android:1.51.5'
-=======
     implementation 'com.google.android.filament:filament-android:1.51.6'
->>>>>>> b57fbfb1
 }
 ```
 
@@ -55,11 +51,7 @@
 iOS projects can use CocoaPods to install the latest release:
 
 ```shell
-<<<<<<< HEAD
-pod 'Filament', '~> 1.51.5'
-=======
 pod 'Filament', '~> 1.51.6'
->>>>>>> b57fbfb1
 ```
 
 ### Snapshots
