/*
 * Copyright (C) 2017 The Android Open Source Project
 *
 * Licensed under the Apache License, Version 2.0 (the "License");
 * you may not use this file except in compliance with the License.
 * You may obtain a copy of the License at
 *
 *      http://www.apache.org/licenses/LICENSE-2.0
 *
 * Unless required by applicable law or agreed to in writing, software
 * distributed under the License is distributed on an "AS IS" BASIS,
 * WITHOUT WARRANTIES OR CONDITIONS OF ANY KIND, either express or implied.
 * See the License for the specific language governing permissions and
 * limitations under the License.
 */

#include "components/RenderableManager.h"

#include "details/Engine.h"
#include "details/VertexBuffer.h"
#include "details/Material.h"

using namespace utils;

namespace filament {

using namespace backend;
using namespace math;

bool RenderableManager::hasComponent(utils::Entity e) const noexcept {
    return downcast(this)->hasComponent(e);
}

size_t RenderableManager::getComponentCount() const noexcept {
    return downcast(this)->getComponentCount();
}

bool RenderableManager::empty() const noexcept {
    return downcast(this)->empty();
}

utils::Entity RenderableManager::getEntity(RenderableManager::Instance i) const noexcept {
    return downcast(this)->getEntity(i);
}

utils::Entity const* RenderableManager::getEntities() const noexcept {
    return downcast(this)->getEntities();
}

RenderableManager::Instance
RenderableManager::getInstance(utils::Entity e) const noexcept {
    return downcast(this)->getInstance(e);
}

void RenderableManager::destroy(utils::Entity e) noexcept {
    return downcast(this)->destroy(e);
}

void RenderableManager::setAxisAlignedBoundingBox(Instance instance, const Box& aabb) {
    downcast(this)->setAxisAlignedBoundingBox(instance, aabb);
}

void RenderableManager::setLayerMask(Instance instance, uint8_t select, uint8_t values) noexcept {
    downcast(this)->setLayerMask(instance, select, values);
}

void RenderableManager::setPriority(Instance instance, uint8_t priority) noexcept {
    downcast(this)->setPriority(instance, priority);
}

void RenderableManager::setChannel(Instance instance, uint8_t channel) noexcept{
    downcast(this)->setChannel(instance, channel);
}

void RenderableManager::setCulling(Instance instance, bool enable) noexcept {
    downcast(this)->setCulling(instance, enable);
}

void RenderableManager::setCastShadows(Instance instance, bool enable) noexcept {
    downcast(this)->setCastShadows(instance, enable);
}

void RenderableManager::setReceiveShadows(Instance instance, bool enable) noexcept {
    downcast(this)->setReceiveShadows(instance, enable);
}

void RenderableManager::setScreenSpaceContactShadows(Instance instance, bool enable) noexcept {
    downcast(this)->setScreenSpaceContactShadows(instance, enable);
}

bool RenderableManager::isShadowCaster(Instance instance) const noexcept {
    return downcast(this)->isShadowCaster(instance);
}

bool RenderableManager::isShadowReceiver(Instance instance) const noexcept {
    return downcast(this)->isShadowReceiver(instance);
}

const Box& RenderableManager::getAxisAlignedBoundingBox(Instance instance) const noexcept {
    return downcast(this)->getAxisAlignedBoundingBox(instance);
}

uint8_t RenderableManager::getLayerMask(Instance instance) const noexcept {
    return downcast(this)->getLayerMask(instance);
}

size_t RenderableManager::getPrimitiveCount(Instance instance) const noexcept {
    return downcast(this)->getPrimitiveCount(instance, 0);
}

void RenderableManager::setMaterialInstanceAt(Instance instance,
        size_t primitiveIndex, MaterialInstance const* materialInstance) {
    downcast(this)->setMaterialInstanceAt(instance, 0, primitiveIndex, downcast(materialInstance));
}

MaterialInstance* RenderableManager::getMaterialInstanceAt(
        Instance instance, size_t primitiveIndex) const noexcept {
    return downcast(this)->getMaterialInstanceAt(instance, 0, primitiveIndex);
}

void RenderableManager::setBlendOrderAt(Instance instance, size_t primitiveIndex, uint16_t order) noexcept {
    downcast(this)->setBlendOrderAt(instance, 0, primitiveIndex, order);
}

void RenderableManager::setGlobalBlendOrderEnabledAt(RenderableManager::Instance instance,
        size_t primitiveIndex, bool enabled) noexcept {
    downcast(this)->setGlobalBlendOrderEnabledAt(instance, 0, primitiveIndex, enabled);
}

AttributeBitset RenderableManager::getEnabledAttributesAt(Instance instance, size_t primitiveIndex) const noexcept {
    return downcast(this)->getEnabledAttributesAt(instance, 0, primitiveIndex);
}

void RenderableManager::setGeometryAt(Instance instance, size_t primitiveIndex,
        PrimitiveType type, VertexBuffer* vertices, IndexBuffer* indices,
        size_t offset, size_t count) noexcept {
    downcast(this)->setGeometryAt(instance, 0, primitiveIndex,
            type, downcast(vertices), downcast(indices), offset, count);
}

void RenderableManager::setBones(Instance instance,
        RenderableManager::Bone const* transforms, size_t boneCount, size_t offset) {
    downcast(this)->setBones(instance, transforms, boneCount, offset);
}

void RenderableManager::setBones(Instance instance,
        mat4f const* transforms, size_t boneCount, size_t offset) {
    downcast(this)->setBones(instance, transforms, boneCount, offset);
}

void RenderableManager::setSkinningBuffer(Instance instance,
        SkinningBuffer* skinningBuffer, size_t count, size_t offset) {
    downcast(this)->setSkinningBuffer(instance, downcast(skinningBuffer), count, offset);
}

void RenderableManager::setMorphWeights(Instance instance, float const* weights,
        size_t count, size_t offset) {
    downcast(this)->setMorphWeights(instance, weights, count, offset);
}

<<<<<<< HEAD
void RenderableManager::setMorphTargetBufferAt(
        Instance instance, uint8_t level, size_t primitiveIndex, size_t offset, size_t count) {
    downcast(this)->setMorphTargetBufferAt(instance, level, primitiveIndex, offset, count);
=======
void RenderableManager::setMorphTargetBufferOffsetAt(Instance instance, uint8_t level,
        size_t primitiveIndex,
        size_t offset) {
    downcast(this)->setMorphTargetBufferOffsetAt(instance, level, primitiveIndex, offset);
>>>>>>> f7a51111
}

MorphTargetBuffer* RenderableManager::getMorphTargetBuffer(Instance instance) const noexcept {
    return downcast(this)->getMorphTargetBuffer(instance);
}

size_t RenderableManager::getMorphTargetCount(Instance instance) const noexcept {
    return downcast(this)->getMorphTargetCount(instance);
}

void RenderableManager::setLightChannel(Instance instance, unsigned int channel, bool enable) noexcept {
    downcast(this)->setLightChannel(instance, channel, enable);
}

bool RenderableManager::getLightChannel(Instance instance, unsigned int channel) const noexcept {
    return downcast(this)->getLightChannel(instance, channel);
}

void RenderableManager::setFogEnabled(RenderableManager::Instance instance, bool enable) noexcept {
    downcast(this)->setFogEnabled(instance, enable);
}

bool RenderableManager::getFogEnabled(RenderableManager::Instance instance) const noexcept {
    return downcast(this)->getFogEnabled(instance);
}

} // namespace filament<|MERGE_RESOLUTION|>--- conflicted
+++ resolved
@@ -158,16 +158,10 @@
     downcast(this)->setMorphWeights(instance, weights, count, offset);
 }
 
-<<<<<<< HEAD
-void RenderableManager::setMorphTargetBufferAt(
-        Instance instance, uint8_t level, size_t primitiveIndex, size_t offset, size_t count) {
-    downcast(this)->setMorphTargetBufferAt(instance, level, primitiveIndex, offset, count);
-=======
 void RenderableManager::setMorphTargetBufferOffsetAt(Instance instance, uint8_t level,
         size_t primitiveIndex,
         size_t offset) {
     downcast(this)->setMorphTargetBufferOffsetAt(instance, level, primitiveIndex, offset);
->>>>>>> f7a51111
 }
 
 MorphTargetBuffer* RenderableManager::getMorphTargetBuffer(Instance instance) const noexcept {
