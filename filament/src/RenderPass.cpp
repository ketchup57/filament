--- conflicted
+++ resolved
@@ -140,15 +140,7 @@
         }
     }
 
-<<<<<<< HEAD
-    mCommandBegin = curr;
-    mCommandEnd = curr + commandCount + customCommandCount;
-
-    appendCommands(engine, { curr, commandCount },
-=======
     appendCommands(engine, { commandBegin, commandCount },
-            builder.mUboHandle,
->>>>>>> d88b4c1b
             builder.mVisibleRenderables,
             builder.mCommandTypeFlags,
             builder.mFlags,
@@ -158,13 +150,8 @@
             builder.mCameraForwardVector);
 
     if (builder.mCustomCommands.has_value()) {
-<<<<<<< HEAD
-        Command* p = curr + commandCount;
+        Command* p = commandBegin + commandCount;
         for (auto const& [channel, passId, command, order, fn]: builder.mCustomCommands.value()) {
-=======
-        Command* p = commandBegin + commandCount;
-        for (auto [channel, passId, command, order, fn]: builder.mCustomCommands.value()) {
->>>>>>> d88b4c1b
             appendCustomCommand(p++, channel, passId, command, order, fn);
         }
     }
@@ -369,20 +356,13 @@
 
             // allocate our staging buffer only if needed
             if (UTILS_UNLIKELY(!stagingBuffer)) {
-<<<<<<< HEAD
                 // Create a temporary UBO for holding the per-renderable data of each primitive,
                 // The `curr->info.index` is updated so that this (now instanced) command can
                 // bind the UBO in the right place (where the per-instance data is).
                 // The lifetime of this object is the longest of this RenderPass and all its
                 // executors.
 
-                // The maximum size we need for out buffer is to accommodate the remaining number
-                // of draw commands.
-                size_t const count = last - curr;
-=======
-
                 // create a temporary UBO for instancing
->>>>>>> d88b4c1b
                 mInstancedUboHandle = BufferObjectSharedHandle{
                         driver.createBufferObject(
                                 count * sizeof(PerRenderableData) + sizeof(PerRenderableUib),
@@ -436,13 +416,8 @@
     }
 
     if (UTILS_UNLIKELY(firstSentinel)) {
-<<<<<<< HEAD
-//        slog.d << "auto-instancing, saving " << drawCallsSavedCount << " draw calls, out of "
-//               << mCommandEnd - mCommandBegin << io::endl;
-=======
         //slog.d << "auto-instancing, saving " << drawCallsSavedCount << " draw calls, out of "
         //       << count << io::endl;
->>>>>>> d88b4c1b
 
         // we have instanced primitives
         DriverApi& driver = engine.getDriverApi();
