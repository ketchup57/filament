--- conflicted
+++ resolved
@@ -64,8 +64,6 @@
             // first time a program is used
             initialize(*gld);
         }
-<<<<<<< HEAD
-=======
 
         if (UTILS_UNLIKELY(!gl.program)) {
             // compilation failed (token should be null)
@@ -73,7 +71,6 @@
             return false;
         }
 
->>>>>>> cab799f5
         context.useProgram(gl.program);
     }
 
@@ -85,14 +82,8 @@
         return mBindingMap.get(set, binding);
     }
 
-<<<<<<< HEAD
     utils::bitset64 getActiveDescriptors(descriptor_set_t set) const noexcept {
         return mBindingMap.getActiveDescriptors(set);
-=======
-            updateSamplers(gld);
-        }
-        return true;
->>>>>>> cab799f5
     }
 
     // For ES2 only
