{
  "name": "filament",
<<<<<<< HEAD
  "version": "1.56.7",
=======
  "version": "1.56.8",
>>>>>>> b204b92e
  "description": "Real-time physically based rendering engine",
  "main": "filament.js",
  "module": "filament.js",
  "jsdelivr": "filament.js",
  "types": "filament.d.ts",
  "unpkg": "filament.js",
  "repository": {
    "type": "git",
    "url": "https://github.com/google/filament.git"
  },
  "dependencies": {
    "gl-matrix": "^3.2.1"
  },
  "files": [
    "filament.d.ts",
    "filament.js",
    "filament.wasm",
    "filament-viewer.js",
    "README.md"
  ],
  "keywords": [
    "3d",
    "android",
    "wasm",
    "webgl"
  ],
  "author": "Google",
  "license": "Apache-2.0"
}<|MERGE_RESOLUTION|>--- conflicted
+++ resolved
@@ -1,10 +1,6 @@
 {
   "name": "filament",
-<<<<<<< HEAD
-  "version": "1.56.7",
-=======
   "version": "1.56.8",
->>>>>>> b204b92e
   "description": "Real-time physically based rendering engine",
   "main": "filament.js",
   "module": "filament.js",
