--- conflicted
+++ resolved
@@ -1,10 +1,6 @@
 {
   "name": "filament",
-<<<<<<< HEAD
-  "version": "1.52.2",
-=======
   "version": "1.52.3",
->>>>>>> 5d5f53e6
   "description": "Real-time physically based rendering engine",
   "main": "filament.js",
   "module": "filament.js",
