{
  "name": "filament",
<<<<<<< HEAD
  "version": "1.52.0",
=======
  "version": "1.52.1",
>>>>>>> 3fb9521c
  "description": "Real-time physically based rendering engine",
  "main": "filament.js",
  "module": "filament.js",
  "jsdelivr": "filament.js",
  "types": "filament.d.ts",
  "unpkg": "filament.js",
  "repository": {
    "type": "git",
    "url": "https://github.com/google/filament.git"
  },
  "dependencies": {
    "gl-matrix": "^3.2.1"
  },
  "files": [
    "filament.d.ts",
    "filament.js",
    "filament.wasm",
    "filament-viewer.js",
    "README.md"
  ],
  "keywords": [
    "3d",
    "android",
    "wasm",
    "webgl"
  ],
  "author": "Google",
  "license": "Apache-2.0"
}<|MERGE_RESOLUTION|>--- conflicted
+++ resolved
@@ -1,10 +1,6 @@
 {
   "name": "filament",
-<<<<<<< HEAD
-  "version": "1.52.0",
-=======
   "version": "1.52.1",
->>>>>>> 3fb9521c
   "description": "Real-time physically based rendering engine",
   "main": "filament.js",
   "module": "filament.js",
