--- conflicted
+++ resolved
@@ -1,10 +1,6 @@
 {
   "name": "filament",
-<<<<<<< HEAD
-  "version": "1.64.0",
-=======
   "version": "1.64.1",
->>>>>>> 320162bb
   "description": "Real-time physically based rendering engine",
   "main": "filament.js",
   "module": "filament.js",
